--- conflicted
+++ resolved
@@ -1,10 +1,7 @@
 import _queue
 import abc
-<<<<<<< HEAD
-=======
 import collections
 import hashlib
->>>>>>> 4d67f560
 import logging
 import os
 import pickle
@@ -161,12 +158,9 @@
 
         # === Communication ===
         self.communicator: Communication = JsonEncodedCommunication()
-<<<<<<< HEAD
-=======
 
         # === Privacy ===
         self.enable_smpc = True
->>>>>>> 4d67f560
 
         # === Internals ===
         self.thread = None
@@ -206,15 +200,6 @@
         self.training_states: Optional[Dict[str, Dict[str, Any]]] = None
 
         self.timings: Dict[str, float] = collections.defaultdict(float)
-
-    @staticmethod
-    def md5_hexdigest(path):
-        with open(path, "rb") as f:
-            file_hash = hashlib.md5()
-            while chunk := f.read(8192):
-                file_hash.update(chunk)
-
-        return file_hash.hexdigest()
 
     @staticmethod
     def md5_hexdigest(path):
@@ -478,8 +463,6 @@
                     train_data_path = os.path.join(split, self.train_filename)
                     self.splits[split] = self.read_survival_data(train_data_path)
                     self.train_data_paths[split] = train_data_path
-<<<<<<< HEAD
-=======
 
                     self.splits[split] = self.read_survival_data(train_data_path)
                 toc = time.perf_counter()
@@ -520,7 +503,6 @@
 
                 self.smpc_client.add_party_pub_key_dict(pub_keys)
 
->>>>>>> 4d67f560
                 state = state_preprocessing
 
             if state == state_preprocessing:
@@ -809,12 +791,6 @@
                     if self.fit_intercept is not None:
                         bias = float(sksurv_obj.intercept_)
 
-<<<<<<< HEAD
-                    metadata = {
-                        "model": {
-                            "name": "FederatedPureRegressionSurvivalSVM",
-                            "version": "0.0.1",
-=======
                     # unpack timings
                     opt_times = opt_result.timings['py/seq']  # TODO. Why is this a dict? Failed JSON parsing?
                     timings = {
@@ -832,15 +808,12 @@
                             "name": "SmpcFederatedPureRegressionSurvivalSVM",
                             "version": "0.0.1",
                             "privacy_technique": "SMPC" if self.enable_smpc else "None",
->>>>>>> 4d67f560
                             "training_parameters": {
                                 "alpha": sksurv_obj.alpha,
                                 "rank_ratio": sksurv_obj.rank_ratio,
                                 "fit_intercept": sksurv_obj.fit_intercept,
                                 "max_iter": self.max_iter,
                             },
-<<<<<<< HEAD
-=======
                             "optimizer": {
                                 "success": opt_result.success,
                                 "status": opt_result.status,
@@ -850,7 +823,6 @@
                                 "njev": opt_result.njev,
                                 "nhev": opt_result.nhev,
                             },
->>>>>>> 4d67f560
                             "coefficients": {
                                 "weights": beta,
                                 "intercept": bias,
@@ -859,17 +831,13 @@
                                 "file": self.train_data_paths[split].replace(self.INPUT_DIR, "."),
                                 "file_md5": self.md5_hexdigest(self.train_data_paths[split]),
                             },
-<<<<<<< HEAD
-=======
                             "timings": timings,
->>>>>>> 4d67f560
                         },
                     }
 
                     with open(meta_output_path, "w") as fh:
                         yaml.dump(metadata, fh)
 
-<<<<<<< HEAD
                     # copy inputs to outputs
                     output_split_dir = split.replace(self.INPUT_DIR, self.OUTPUT_DIR)
                     shutil.copyfile(os.path.join(split, self.train_filename),
@@ -877,8 +845,6 @@
                     shutil.copyfile(os.path.join(split, self.test_filename),
                                     os.path.join(output_split_dir, self.test_output))
 
-=======
->>>>>>> 4d67f560
                 state = state_generate_predictions
 
             if state == state_generate_predictions:
