import _queue
<<<<<<< HEAD
import abc
import collections
=======
import hashlib

import jsonpickle
>>>>>>> 801b3367
import logging
import numpy as np
import os
import pandas as pd
import pickle
import shutil
import threading
import time
import yaml
from federated_pure_regression_survival_svm.model import Coordinator, Client, SurvivalData, SharedConfig, LocalResult, \
    OptFinished
from federated_pure_regression_survival_svm.stepwise_newton_cg import SteppedEventBasedNewtonCgOptimizer
<<<<<<< HEAD
from smpc.helper import SMPCClient, MaskedDataDescription, SMPCRequest, SMPCMasked


class Communication(abc.ABC):
    def __init__(self):
        self.is_coordinator = None
        self.num_clients = None

        self.status_available = False  # Indicates whether there is data to share, if True make sure self.data_out is available
        self.data_incoming = []
        self.data_outgoing = None

    def init(self, is_coordinator: bool, num_clients: int):
        self.is_coordinator = is_coordinator
        self.num_clients = num_clients

    def handle_incoming(self, data):
        # This method is called when new data arrives
        logging.info("Process incoming data....")
        self.data_incoming.append(data.read())

    def handle_outgoing(self):
        logging.info("Process outgoing data...")
        # This method is called when data is requested
        self.status_available = False
        return self.data_outgoing

    def _assert_initialized(self):
        if self.is_coordinator is None or self.num_clients is None:
            raise Exception("Communication object is not properly initialized.")

    def _assert_is_coordinator(self):
        if not self.is_coordinator:
            raise Exception("This node is not the coordinator. An unexpected function was called.")

    def _send_local_channel(self, data):
        self.data_incoming.append(data)

    def _broadcast(self, data):
        self.data_outgoing = data
        self.status_available = True

    @abc.abstractmethod
    def send_to_coordinator(self, data):
        pass

    @abc.abstractmethod
    def broadcast(self, data):
        pass

    @abc.abstractmethod
    def wait_for_data_from_all(self, timeout: int = 3):
        pass

    @abc.abstractmethod
    def wait_for_data(self, timeout: int = 3):
        pass


class JsonEncodedCommunication(Communication):
    def _encode(self, data):
        return jsonpickle.encode(data)

    def _decode(self, encoded_data):
        return jsonpickle.decode(encoded_data)

    def send_to_coordinator(self, data):
        """Data is send to communicator"""
        self._assert_initialized()
        encoded_data = self._encode(data)

        if self.is_coordinator:
            self._send_local_channel(encoded_data)
        else:
            self._broadcast(encoded_data)

    def broadcast(self, data):
        """Data is send to each node"""
        self._assert_initialized()
        encoded_data = self._encode(data)

        if self.is_coordinator:
            self._send_local_channel(encoded_data)

        self._broadcast(encoded_data)

    def wait_for_data_from_all(self, timeout: int = 3):
        self._assert_initialized()
        self._assert_is_coordinator()

        while True:
            if len(self.data_incoming) == self.num_clients:
                logging.debug("Received response of all nodes")
                decoded_data = [self._decode(client_data) for client_data in self.data_incoming]
                self.data_incoming = []
                return decoded_data
            elif len(self.data_incoming) > self.num_clients:
                raise Exception("Received more data than expected")
            else:
                logging.debug(f"Waiting for all nodes to respond. {len(self.data_incoming)} of {self.num_clients}...")
                time.sleep(timeout)

    def wait_for_data(self, timeout: int = 3):
        self._assert_initialized()

        while True:
            if len(self.data_incoming) == 1:
                logging.debug("Received response")
                decoded_data = self._decode(self.data_incoming[0])
                self.data_incoming = []
                return decoded_data
            elif len(self.data_incoming) > 1:
                raise Exception("Received more data than expected")
            else:
                logging.debug("Waiting for node response")
                time.sleep(timeout)
=======
from nptyping import NDArray, Bool
from scipy.optimize import OptimizeResult
from sksurv.svm import FastSurvivalSVM
from typing import Any, Dict, Union, List, Optional, Tuple
>>>>>>> 801b3367


class AppLogic:

    def __init__(self):
        # === Status of this app instance ===

        # Only relevant for coordinator, will stop execution when True
        self.status_finished = False

        # === Parameters set during setup ===
        self.id = None
        self.coordinator = None
        self.clients = None

        # === Communication ===
        self.communicator: Communication = JsonEncodedCommunication()

        # === Internals ===
        self.thread = None
        self.iteration = 0
        self.progress = 'not started yet'

        # === Custom ===
        self.INPUT_DIR = "/mnt/input"
        self.OUTPUT_DIR = "/mnt/output"

        self.models: Dict[str, Union[Client, Coordinator]] = {}
        self.smpc_client: Optional[SMPCClient] = None

        self.train_filename = None
        self.test_filename = None

        self.model_output = None
        self.pred_output = None
        self.test_output = None

        self.sep = None
        self.label_time_to_event = None
        self.label_event = None
        self.event_truth_value = None

        self.mode = None
        self.dir = "."

        self.alpha = None
        self.fit_intercept = None
        self.max_iter = None

        self.splits: Dict[str, Tuple[pd.DataFrame, NDArray]] = {}
        self.train_data_paths: Dict[str, str] = {}
        self.svm: Dict[str, FastSurvivalSVM] = {}
        self.training_states: Optional[Dict[str, Dict[str, Any]]] = None

    @staticmethod
    def md5_hexdigest(path):
        with open(path, "rb") as f:
            file_hash = hashlib.md5()
            while chunk := f.read(8192):
                file_hash.update(chunk)

        return file_hash.hexdigest()

    def read_config(self):
        with open(os.path.join(self.INPUT_DIR, "config.yml")) as f:
            config = yaml.load(f, Loader=yaml.FullLoader)['fc_survival_svm']
            self.train_filename = config['input']['train']
            self.test_filename = config['input']['test']

            self.model_output = config['output']['model']
            self.pred_output = config['output']['pred']
            self.test_output = config['output']['test']

            self.sep = config['format']['sep']
            self.label_time_to_event = config["format"]["label_survival_time"]
            self.label_event = config["format"]["label_event"]
            self.event_truth_value = config["format"].get("event_truth_value", True)  # default value

            self.mode = config['split']['mode']
            self.dir = config['split']['dir']

            self.alpha = config['svm']['alpha']
            self.fit_intercept = config['svm']['fit_intercept']
            self.max_iter = config['svm']['max_iterations']

        if self.mode == "directory":
            self.splits = dict.fromkeys([f.path for f in os.scandir(f'{self.INPUT_DIR}/{self.dir}') if f.is_dir()])
            self.models = dict.fromkeys(self.splits.keys())
        else:
            self.splits[self.INPUT_DIR] = None
            self.models[self.INPUT_DIR] = None

        for split in self.splits.keys():
            os.makedirs(split.replace("/input", "/output"), exist_ok=True)
        shutil.copyfile(self.INPUT_DIR + '/config.yml', self.OUTPUT_DIR + '/config.yml')
        logging.info(f'Read config file.')

    @staticmethod
    def get_column(dataframe: pd.DataFrame, col_name: str) -> pd.Series:
        try:
            return dataframe[col_name]
        except KeyError as e:
            logging.error(f"Column {col_name} does not exist in the data")
            raise e

    @staticmethod
    def event_value_to_truth_array(event: NDArray[Any], truth_value: Any) -> NDArray[Bool]:
        if truth_value is True and event.dtype == np.dtype('bool'):  # nothing to do...
            return event

        truth_array = (event == truth_value)
        return truth_array

    def read_data_frame(self, path):
        logging.info(f"Read data file at {path}")
        dataframe = pd.read_csv(path, sep=self.sep)
        logging.debug(f"Dataframe:\n{dataframe}")
        return dataframe

    def read_survival_data(self, path) -> Tuple[pd.DataFrame, NDArray]:
        X: pd.DataFrame = self.read_data_frame(path)

        event = self.get_column(X, self.label_event)
        logging.debug(f"event:\n{event}")
        event_occurred = self.event_value_to_truth_array(event.to_numpy(), self.event_truth_value)
        logging.debug(f"event_occurred:\n{event_occurred}")

        time_to_event = self.get_column(X, self.label_time_to_event)
        logging.debug(f"time_to_event:\n{time_to_event}")

        X.drop([self.label_event, self.label_time_to_event], axis=1, inplace=True)
        logging.debug(f"features:\n{X}")
        y = np.zeros(X.shape[0], dtype=[('Status', '?'), ('Survival', '<f8')])  # TODO
        y['Status'] = event
        y['Survival'] = time_to_event

        return [X, y]

    def handle_setup(self, client_id, coordinator, clients):
        # This method is called once upon startup and contains information about the execution context of this instance
        self.id = client_id
        self.coordinator = coordinator
        self.clients = clients
        self.communicator.init(self.coordinator, len(clients))
        logging.info(f'Received setup: {self.id} {self.coordinator} {self.clients}')

        self.thread = threading.Thread(target=self.app_flow)
        self.thread.start()

    @property
    def status_available(self):
        return self.communicator.status_available

    def handle_incoming(self, data):
        self.communicator.handle_incoming(data)

    def handle_outgoing(self):
        return self.communicator.handle_outgoing()

    def _all_finished(self, models: Dict[str, Coordinator]):
        for model in models.values():
            optimizer: SteppedEventBasedNewtonCgOptimizer = model.newton_optimizer
            if not optimizer.finished:
                return False
        return True

    def _get_all_requests(self, models: Dict[str, Coordinator], recheck_timeout=1):
        requests: Dict[str, Optional[SteppedEventBasedNewtonCgOptimizer.Request]] = dict.fromkeys(models.keys())
        for model_identifier, coordinator in models.items():
            optimizer: SteppedEventBasedNewtonCgOptimizer = coordinator.newton_optimizer
            while not optimizer.finished:
                try:
                    requests[model_identifier] = optimizer.check_pending_requests(block=False, timeout=recheck_timeout)
                    break
                except _queue.Empty:
                    continue
        return requests

    def _get_states(self, requests: Dict[str, Optional[SteppedEventBasedNewtonCgOptimizer.Request]]):
        states = dict.fromkeys(requests.keys())
        for split_name, request in requests.items():
            if request is None:
                states[split_name] = {"state": "Finished"}
            else:
                states[split_name] = {"state": "Training"}
        return states

    def _fulfill_all_requests_local(self, requests: Dict[str, Optional[SteppedEventBasedNewtonCgOptimizer.Request]],
                                    models: Dict[str, Coordinator]):
        local_results: Dict[str, Optional[SMPCMasked]] = dict.fromkeys(models.keys())
        for model_identifier, request in requests.items():
            if request is None:
                continue
            model: Client = models[model_identifier]
            local_results[model_identifier] = model.handle_computation_request(request, self.smpc_client.pub_keys_of_other_parties)
        return local_results

    def _fulfill_all_requests_global(self, local_results: Dict[str, Optional[List[LocalResult]]],
                                     models: Dict[str, Coordinator]):
        aggregated_results: Dict[str, Optional[SteppedEventBasedNewtonCgOptimizer.Resolved]] = dict.fromkeys(
            models.keys())
        for model_identifier, local_result in local_results.items():
            if local_result is None:
                continue
            model: Coordinator = models[model_identifier]
            aggregated_results[model_identifier] = model.aggregate_local_result(local_result)
        return aggregated_results

    def _inform_all(self, aggregated_results: Dict[str, Optional[SteppedEventBasedNewtonCgOptimizer.Resolved]],
                    models: Dict[str, Coordinator]):
        for model_identifier, aggregated_result in aggregated_results.items():
            if aggregated_result is None:
                continue
            model: Coordinator = models[model_identifier]
            optimizer: SteppedEventBasedNewtonCgOptimizer = model.newton_optimizer
            optimizer.resolve(aggregated_result)

    def _fulfil_smpc_sum_up_masks(self, request: SMPCRequest):
        summed_masks = dict.fromkeys(self.splits.keys())
        for split in self.splits.keys():
            if request.data[split] is not None:
                mask = request.data[split][self.id]
                summed_masks[split] = self.smpc_client.sum_encrypted_masks_up(mask)
            else:
                summed_masks[split] = None
        return summed_masks

    def app_flow(self):
        # This method contains a state machine for the client and coordinator instance

        # === States ===
        state_initializing = 1
        state_read_input = 2
        state_smpc_send_public_key = 2.1
        state_aggregate_public_keys = 2.2
        state_smpc_set_pubkeys = 2.3
        state_preprocessing = 3
        state_send_data_attributes = 4
        state_global_aggregation_of_data_attributes = 5
        state_global_optimization = 6
        state_local_optimization_calculation_requests_listener = 7
        state_send_global_model = 8
        state_set_global_model = 9
        state_generate_predictions = 10
        state_shutdown = 11

        # Initial state
        state = state_initializing
        self.progress = 'initializing...'

        while True:
            logging.debug(f"Current state: {state}")
            logging.debug(f"Progress: {self.progress}")

            if state == state_initializing:
                logging.info("Initializing")
                if self.id is not None:  # Test if setup has happened already
                    logging.info(f"Coordinator: {self.coordinator}")

                    state = state_read_input

            if state == state_read_input:
                logging.info('Read input and config')
                self.progress = 'reading config...'
                self.read_config()

                self.progress = 'reading data...'
                for split in self.splits.keys():
                    logging.info(f'Read {split} data')
                    if self.coordinator:
                        self.models[split] = Coordinator()
                    else:
                        self.models[split] = Client()

<<<<<<< HEAD
                    self.splits[split] = self.read_survival_data(os.path.join(split, self.train_filename))
                state = state_smpc_send_public_key

            if state == state_smpc_send_public_key:
                self.smpc_client = SMPCClient(self.id)
                self.communicator.send_to_coordinator({'client': self.id, 'pub_key': self.smpc_client.pub_key})

                if self.coordinator:
                    state = state_aggregate_public_keys
                else:
                    state = state_smpc_set_pubkeys

            if state == state_aggregate_public_keys:
                public_keys = self.communicator.wait_for_data_from_all()
                logging.debug(public_keys)

                for pubkey_info in public_keys:
                    logging.debug(pubkey_info)
                    self.smpc_client.add_party_pub_key(pubkey_info['client'], pubkey_info['pub_key'])

                self.communicator.broadcast(self.smpc_client.pub_keys_of_other_parties)

                state = state_smpc_set_pubkeys

            if state == state_smpc_set_pubkeys:
                pub_keys = self.communicator.wait_for_data()
                logging.debug(pub_keys)

                self.smpc_client.add_party_pub_key_dict(pub_keys)

=======
                    train_data_path = os.path.join(split, self.train_filename)
                    self.splits[split] = self.read_survival_data(train_data_path)
                    self.train_data_paths[split] = train_data_path
>>>>>>> 801b3367
                state = state_preprocessing

            if state == state_preprocessing:
                self.progress = 'preprocessing...'
                for split in self.splits.keys():
                    logging.info(f'Preprocess {split}')
                    model = self.models[split]
                    X, y = self.splits[split]
                    model.set_config(
                        SharedConfig(alpha=self.alpha, fit_intercept=self.fit_intercept,
                                     max_iter=self.max_iter))  # TODO: check if nodes agree on config
                    model.set_data(SurvivalData(X, y))
                    model.log_transform_times()  # run log transformation of time values for regression objective
                state = state_send_data_attributes

            if state == state_send_data_attributes:
                self.progress = "generating data descriptions..."
                data_to_send = {}
                for split in self.splits.keys():
                    logging.info(f'Generate data attributes for split {split}')
                    data_description = self.models[split].generate_data_description()
                    logging.debug(data_description)
                    data_to_send[split] = MaskedDataDescription().mask(data_description, self.smpc_client.pub_keys_of_other_parties)

                logging.debug(f"Data attributes:\n{data_to_send}")
                self.communicator.send_to_coordinator(data_to_send)

                if self.coordinator:
                    state = state_global_aggregation_of_data_attributes
                else:
                    state = state_local_optimization_calculation_requests_listener
                    logging.info(f'[CLIENT] Sending attributes to coordinator')

            if state == state_global_aggregation_of_data_attributes:
                self.progress = f'waiting for data attributes...'
                data = self.communicator.wait_for_data_from_all()
                self.progress = 'aggregating data attributes...'

                aggregated: Dict[str, MaskedDataDescription] = dict.fromkeys(self.splits.keys())
                masks = dict.fromkeys(self.splits.keys())
                for split in self.splits.keys():
                    logging.debug(f'Aggregate {split}')
                    masked_result: MaskedDataDescription = data[0][split]
                    for i in range(1, len(data)):
                        masked_result += data[i][split]

                    aggregated[split] = masked_result
                    masks[split] = masked_result.encrypted_masks

                logging.debug(aggregated)
                logging.debug(masks)

                # get aggregated masks
                self.communicator.broadcast(SMPCRequest(masks))
                # fulfill at coordinator
                request: SMPCRequest = self.communicator.wait_for_data()
                summed_up_masks_local = self._fulfil_smpc_sum_up_masks(request)
                self.communicator.send_to_coordinator(summed_up_masks_local)

                results: List[Dict[str, np.array]] = self.communicator.wait_for_data_from_all()
                logging.debug(results)
                masks_for_split = collections.defaultdict(list)
                for split in self.splits.keys():
                    for local_res in results:
                        masks_for_split[split].append(local_res[split])
                logging.debug(masks_for_split)

                for split in self.splits.keys():
                    logging.debug(masks_for_split[split])
                    mask_sum = masks_for_split[split][0]
                    for i in range(1, len(masks_for_split[split])):
                        mask_sum += masks_for_split[split][i]
                    logging.debug(mask_sum)
                    logging.debug(aggregated[split])
                    data_description = aggregated[split].unmasked_obj(mask_sum)

                    logging.debug(f"Data description at split {split}: {data_description}")
                    self.models[split].set_data_description(data_description)
                    self.models[split].set_initial_w_and_init_optimizer()

                requests = self._get_all_requests(self.models)

                logging.debug(requests)
                self.communicator.broadcast(requests)
                logging.info(f'[COORDINATOR] Sending initial calculation requests')

                state = state_local_optimization_calculation_requests_listener

            if state == state_global_optimization:
                self.progress = f'waiting for results of calculation requests...'
                data = self.communicator.wait_for_data_from_all()
                self.progress = 'starting global calculation...'

                local_results: Dict[str, Optional[List[SMPCMasked]]] = {k: None for k, v in self.splits.items()}
                for split in self.splits.keys():
                    logging.debug(f'Aggregate {split}')
                    split_data = []
                    for client in data:
                        split_data.append(client[split])
                    logging.debug(f"Result for {split}: {split_data}")

                    local_results[split] = split_data

                aggregated: Dict[str, Optional[SMPCMasked]] = dict.fromkeys(self.splits.keys())
                masks = dict.fromkeys(self.splits.keys())
                for split in self.splits.keys():
                    logging.debug(f'Aggregate {split}')
                    masked_result: SMPCMasked = local_results[split][0]
                    if masked_result is not None:
                        for i in range(1, len(local_results[split])):
                            masked_result += local_results[split][i]

                        aggregated[split] = masked_result
                        masks[split] = masked_result.encrypted_masks
                    else:
                        aggregated[split] = None
                        masks[split] = None

                logging.debug(aggregated)
                logging.debug(masks)

                # get aggregated masks
                self.communicator.broadcast(SMPCRequest(masks))
                # fulfill at coordinator
                request: SMPCRequest = self.communicator.wait_for_data()
                summed_up_masks_local = self._fulfil_smpc_sum_up_masks(request)
                self.communicator.send_to_coordinator(summed_up_masks_local)

                results: List[Dict[str, np.array]] = self.communicator.wait_for_data_from_all()
                logging.debug(f"Masking request result: {results}")
                masks_for_split = collections.defaultdict(list)
                for split in self.splits.keys():
                    for local_res in results:
                        masks_for_split[split].append(local_res[split])
                logging.debug(f"Masks for splits: {masks_for_split}")

                unmasked_results = dict.fromkeys(self.splits.keys())
                for split in self.splits.keys():
                    logging.debug(masks_for_split[split])
                    mask_sum = masks_for_split[split][0]
                    if mask_sum is not None:
                        for i in range(1, len(masks_for_split[split])):
                            mask_sum += masks_for_split[split][i]
                        logging.debug(f"Mask sum: {mask_sum}")
                        logging.debug(aggregated[split])
                        unmasked = aggregated[split].unmasked_obj(mask_sum)

                        logging.debug(f"Unmasked result at split {split}: {unmasked}")
                        unmasked_results[split] = unmasked
                    else:
                        unmasked_results[split] = None


                logging.debug(f"Local results: {local_results}")
                aggregated: Dict[str, Optional[SteppedEventBasedNewtonCgOptimizer.Resolved]] = self._fulfill_all_requests_global(unmasked_results, self.models)
                logging.debug(f"Aggregated: {aggregated}")
                self._inform_all(aggregated, self.models)

                requests = self._get_all_requests(self.models)
                logging.debug(f"Requests: {requests}")

                if self._all_finished(self.models):
                    logging.info('Optimization for all splits finished')
                    state = state_send_global_model
                else:
                    self.communicator.broadcast(requests)
                    logging.info(f'[COORDINATOR] Sending calculation requests')
                    state = state_local_optimization_calculation_requests_listener

            if state == state_local_optimization_calculation_requests_listener:
                self.progress = 'waiting for calculation requests...'
<<<<<<< HEAD
                requests = self.communicator.wait_for_data()
                self.progress = 'processing calculation requests...'

                if isinstance(requests, OptFinished):
                    logging.debug("Received OptFinished signal")
                    state = state_set_global_model
                    self.opt_finished_signal: OptFinished = requests
                elif isinstance(requests, SMPCRequest):
                    results: Dict[str, Any] = self._fulfil_smpc_sum_up_masks(requests)

                    logging.debug(f"Local results:\n{results}")
                    self.communicator.send_to_coordinator(results)

                    state = state_local_optimization_calculation_requests_listener
                    logging.info(f'[CLIENT] Sending summed masks to coordinator')
                else:
                    results: Dict[str, Optional[SMPCMasked]] = self._fulfill_all_requests_local(requests, self.models)
=======
                if len(self.data_incoming) > 0:
                    logging.info("Received calculation requests")
                    self.progress = 'processing calculation requests...'
                    requests = jsonpickle.decode(self.data_incoming[0])
                    self.data_incoming = []

                    self.iteration += 1

                    if isinstance(requests, OptFinished):
                        logging.debug("Received OptFinished signal")
                        state = state_set_global_model
                        self.opt_finished_signal: OptFinished = requests
                    else:
                        self.training_states = self._get_states(requests)
                        results = self._fulfill_all_requests_local(requests, self.models)
>>>>>>> 801b3367

                    logging.debug(f"Local results:\n{results}")
                    self.communicator.send_to_coordinator(results)

                    if self.coordinator:
                        state = state_global_optimization
                    else:
                        state = state_local_optimization_calculation_requests_listener
                        logging.info(f'[CLIENT] Sending attributes to coordinator')

            if state == state_send_global_model:
                self.progress = 'optimization finished...'
                opt_results: Dict[str, OptimizeResult] = {k: None for k, v in self.splits.items()}
                for split in self.splits.keys():
                    model: Coordinator = self.models[split]
                    optimizer: SteppedEventBasedNewtonCgOptimizer = model.newton_optimizer
                    opt_results[split] = optimizer.result
                logging.debug(f'Optimizers: {opt_results}')

                self.communicator.broadcast(OptFinished(opt_results=opt_results))

                state = state_local_optimization_calculation_requests_listener

            if state == state_set_global_model:
                self.progress = "save global models..."
                logging.debug(f"GLOBAL MODELS {self.opt_finished_signal}")
                opt_results: Dict[str, Optional[OptimizeResult]] = self.opt_finished_signal.opt_results
                for split in self.splits.keys():
                    logging.info(f'Get and export model for {split}')
                    opt_result = opt_results.get(split, None)

                    if opt_result is None:
                        continue

                    model: Client = self.models[split]
                    sksurv_obj: FastSurvivalSVM = model.to_sksurv(opt_result)
                    self.svm[split] = sksurv_obj

                    # write pickled model
                    pickle_output_path = os.path.join(split.replace("/input", "/output"), self.model_output)
                    logging.debug(f"Writing model to {pickle_output_path}")
                    with open(pickle_output_path, "wb") as fh:
                        pickle.dump(sksurv_obj, fh)

                    # write model parameters as meta file
                    meta_output_path = os.path.join(split.replace("/input", "/output"), "meta.yml")
                    logging.debug(f"Writing metadata to {meta_output_path}")

                    # unpack coefficients
                    beta = {}
                    features = self.splits[split][0].columns.values
                    weights = sksurv_obj.coef_.tolist()
                    for feature_name, feature_weight in zip(features, weights):
                        beta[feature_name] = feature_weight
                    bias = None
                    if self.fit_intercept is not None:
                        bias = float(sksurv_obj.intercept_)

                    metadata = {
                        "model": {
                            "name": "FederatedPureRegressionSurvivalSVM",
                            "version": "0.0.1",
                            "training_parameters": {
                                "alpha": sksurv_obj.alpha,
                                "rank_ratio": sksurv_obj.rank_ratio,
                                "fit_intercept": sksurv_obj.fit_intercept,
                                "max_iter": self.max_iter,
                            },
                            "coefficients": {
                                "weights": beta,
                                "intercept": bias,
                            },
                            "training_data": {
                                "file": self.train_data_paths[split].replace(self.INPUT_DIR, "."),
                                "file_md5": self.md5_hexdigest(self.train_data_paths[split]),
                            },
                        },
                    }

                    with open(meta_output_path, "w") as fh:
                        yaml.dump(metadata, fh)

                state = state_generate_predictions

            if state == state_generate_predictions:
                self.progress = "generate predictions on test data..."
                for split in self.splits.keys():
                    logging.info(f'Generate predictions for {split}')
                    logging.debug(f'Load test data for {split}')
                    X_test, y_test = self.read_survival_data(os.path.join(split, self.test_filename))
                    logging.debug(f'Load model for {split}')
                    svm: FastSurvivalSVM = self.svm[split]

                    logging.debug(f'Generate predictions for {split}')
                    predictions: NDArray[float] = svm.predict(X_test)

                    # re-add tte and event column
                    X_test[self.label_time_to_event] = y_test['Survival']
                    X_test[self.label_event] = y_test['Status']
                    # add predictions to dataframe
                    X_test['predicted_tte'] = predictions.tolist()

                    pred_output_path = os.path.join(split.replace("/input", "/output"), self.pred_output)
                    logging.debug(f"Writing predictions to {pred_output_path}")
                    X_test.to_csv(pred_output_path, sep=self.sep, index=False)
                state = state_shutdown

            if state == state_shutdown:
                self.progress = "finished"
                logging.info("Finished")
                self.status_finished = True
                break

            time.sleep(1)


logic = AppLogic()<|MERGE_RESOLUTION|>--- conflicted
+++ resolved
@@ -1,25 +1,26 @@
 import _queue
-<<<<<<< HEAD
 import abc
 import collections
-=======
 import hashlib
-
-import jsonpickle
->>>>>>> 801b3367
 import logging
-import numpy as np
 import os
-import pandas as pd
 import pickle
 import shutil
 import threading
 import time
+from typing import Any, Dict, Union, List, Optional, Tuple
+
+import jsonpickle
+import numpy as np
+import pandas as pd
 import yaml
+from nptyping import NDArray, Bool
+from scipy.optimize import OptimizeResult
+from sksurv.svm import FastSurvivalSVM
+
 from federated_pure_regression_survival_svm.model import Coordinator, Client, SurvivalData, SharedConfig, LocalResult, \
     OptFinished
 from federated_pure_regression_survival_svm.stepwise_newton_cg import SteppedEventBasedNewtonCgOptimizer
-<<<<<<< HEAD
 from smpc.helper import SMPCClient, MaskedDataDescription, SMPCRequest, SMPCMasked
 
 
@@ -136,12 +137,6 @@
             else:
                 logging.debug("Waiting for node response")
                 time.sleep(timeout)
-=======
-from nptyping import NDArray, Bool
-from scipy.optimize import OptimizeResult
-from sksurv.svm import FastSurvivalSVM
-from typing import Any, Dict, Union, List, Optional, Tuple
->>>>>>> 801b3367
 
 
 class AppLogic:
@@ -416,8 +411,11 @@
                     else:
                         self.models[split] = Client()
 
-<<<<<<< HEAD
-                    self.splits[split] = self.read_survival_data(os.path.join(split, self.train_filename))
+                    train_data_path = os.path.join(split, self.train_filename)
+                    self.splits[split] = self.read_survival_data(train_data_path)
+                    self.train_data_paths[split] = train_data_path
+
+                    self.splits[split] = self.read_survival_data(train_data_path)
                 state = state_smpc_send_public_key
 
             if state == state_smpc_send_public_key:
@@ -447,11 +445,6 @@
 
                 self.smpc_client.add_party_pub_key_dict(pub_keys)
 
-=======
-                    train_data_path = os.path.join(split, self.train_filename)
-                    self.splits[split] = self.read_survival_data(train_data_path)
-                    self.train_data_paths[split] = train_data_path
->>>>>>> 801b3367
                 state = state_preprocessing
 
             if state == state_preprocessing:
@@ -623,9 +616,10 @@
 
             if state == state_local_optimization_calculation_requests_listener:
                 self.progress = 'waiting for calculation requests...'
-<<<<<<< HEAD
                 requests = self.communicator.wait_for_data()
                 self.progress = 'processing calculation requests...'
+
+                self.iteration += 1
 
                 if isinstance(requests, OptFinished):
                     logging.debug("Received OptFinished signal")
@@ -640,24 +634,9 @@
                     state = state_local_optimization_calculation_requests_listener
                     logging.info(f'[CLIENT] Sending summed masks to coordinator')
                 else:
+                    self.training_states = self._get_states(requests)
                     results: Dict[str, Optional[SMPCMasked]] = self._fulfill_all_requests_local(requests, self.models)
-=======
-                if len(self.data_incoming) > 0:
-                    logging.info("Received calculation requests")
-                    self.progress = 'processing calculation requests...'
-                    requests = jsonpickle.decode(self.data_incoming[0])
-                    self.data_incoming = []
-
-                    self.iteration += 1
-
-                    if isinstance(requests, OptFinished):
-                        logging.debug("Received OptFinished signal")
-                        state = state_set_global_model
-                        self.opt_finished_signal: OptFinished = requests
-                    else:
-                        self.training_states = self._get_states(requests)
-                        results = self._fulfill_all_requests_local(requests, self.models)
->>>>>>> 801b3367
+
 
                     logging.debug(f"Local results:\n{results}")
                     self.communicator.send_to_coordinator(results)
